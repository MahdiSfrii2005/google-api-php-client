<?php
/*
 * Copyright 2010 Google Inc.
 *
 * Licensed under the Apache License, Version 2.0 (the "License");
 * you may not use this file except in compliance with the License.
 * You may obtain a copy of the License at
 *
 *     http://www.apache.org/licenses/LICENSE-2.0
 *
 * Unless required by applicable law or agreed to in writing, software
 * distributed under the License is distributed on an "AS IS" BASIS,
 * WITHOUT WARRANTIES OR CONDITIONS OF ANY KIND, either express or implied.
 * See the License for the specific language governing permissions and
 * limitations under the License.
 */

namespace Google;

use BadMethodCallException;
use DomainException;
use Google\AccessToken\Revoke;
use Google\AccessToken\Verify;
use Google\Auth\ApplicationDefaultCredentials;
use Google\Auth\Cache\MemoryCacheItemPool;
use Google\Auth\Credentials\ServiceAccountCredentials;
use Google\Auth\Credentials\UserRefreshCredentials;
use Google\Auth\CredentialsLoader;
use Google\Auth\FetchAuthTokenCache;
use Google\Auth\GetUniverseDomainInterface;
use Google\Auth\HttpHandler\HttpHandlerFactory;
use Google\Auth\OAuth2;
use Google\AuthHandler\AuthHandlerFactory;
use Google\Http\REST;
use GuzzleHttp\Client as GuzzleClient;
use GuzzleHttp\ClientInterface;
use GuzzleHttp\Ring\Client\StreamHandler;
use InvalidArgumentException;
use LogicException;
use Monolog\Handler\StreamHandler as MonologStreamHandler;
use Monolog\Handler\SyslogHandler as MonologSyslogHandler;
use Monolog\Logger;
use Psr\Cache\CacheItemPoolInterface;
use Psr\Http\Message\RequestInterface;
use Psr\Http\Message\ResponseInterface;
use Psr\Log\LoggerInterface;
use UnexpectedValueException;

/**
 * The Google API Client
 * https://github.com/google/google-api-php-client
 */
class Client
{
    const LIBVER = "2.12.6";
    const USER_AGENT_SUFFIX = "google-api-php-client/";
    const OAUTH2_REVOKE_URI = 'https://oauth2.googleapis.com/revoke';
    const OAUTH2_TOKEN_URI = 'https://oauth2.googleapis.com/token';
    const OAUTH2_AUTH_URL = 'https://accounts.google.com/o/oauth2/v2/auth';
    const API_BASE_PATH = 'https://www.googleapis.com';

    /**
     * @var ?OAuth2 $auth
     */
    private $auth;

    /**
     * @var ClientInterface $http
     */
    private $http;

    /**
     * @var ?CacheItemPoolInterface $cache
     */
    private $cache;

    /**
     * @var array access token
     */
    private $token;

    /**
     * @var array $config
     */
    private $config;

    /**
     * @var ?LoggerInterface $logger
     */
    private $logger;

    /**
     * @var ?CredentialsLoader $credentials
     */
    private $credentials;

    /**
     * @var boolean $deferExecution
     */
    private $deferExecution = false;

    /** @var array $scopes */
    // Scopes requested by the client
    protected $requestedScopes = [];

    /**
     * Construct the Google Client.
     *
     * @param array $config {
     *     An array of required and optional arguments.
     *
     *     @type string $application_name
     *           The name of your application
     *     @type string $base_path
     *           The base URL for the service. This is only accounted for when calling
     *           {@see Client::authorize()} directly.
     *     @type string $client_id
     *           Your Google Cloud client ID found in https://developers.google.com/console
     *     @type string $client_secret
     *           Your Google Cloud client secret found in https://developers.google.com/console
     *     @type string|array|CredentialsLoader $credentials
     *           Can be a path to JSON credentials or an array representing those
     *           credentials (@see Google\Client::setAuthConfig), or an instance of
     *           {@see CredentialsLoader}.
     *     @type string|array $scopes
     *           {@see Google\Client::setScopes}
     *     @type string $quota_project
     *           Sets X-Goog-User-Project, which specifies a user project to bill
     *           for access charges associated with the request.
     *     @type string $redirect_uri
     *     @type string $state
     *     @type string $developer_key
     *           Simple API access key, also from the API console. Ensure you get
     *           a Server key, and not a Browser key.
     *     @type bool $use_application_default_credentials
     *           For use with Google Cloud Platform
     *           fetch the ApplicationDefaultCredentials, if applicable
     *           {@see https://developers.google.com/identity/protocols/application-default-credentials}
     *     @type string $signing_key
     *     @type string $signing_algorithm
     *     @type string $subject
     *     @type string $hd
     *     @type string $prompt
     *     @type string $openid
     *     @type bool $include_granted_scopes
     *     @type string $login_hint
     *     @type string $request_visible_actions
     *     @type string $access_type
     *     @type string $approval_prompt
     *     @type array $retry
     *           Task Runner retry configuration
     *           {@see \Google\Task\Runner}
     *     @type array $retry_map
     *     @type CacheItemPoolInterface $cache
     *           Cache class implementing {@see CacheItemPoolInterface}. Defaults
     *           to {@see MemoryCacheItemPool}.
     *     @type array $cache_config
     *           Cache config for downstream auth caching.
     *     @type callable $token_callback
     *           Function to be called when an access token is fetched. Follows
     *           the signature `function (string $cacheKey, string $accessToken)`.
     *     @type \Firebase\JWT $jwt
     *           Service class used in {@see Client::verifyIdToken()}. Explicitly
     *           pass this in to avoid setting {@see \Firebase\JWT::$leeway}
     *     @type bool $api_format_v2
     *           Setting api_format_v2 will return more detailed error messages
     *           from certain APIs.
     *  }
     */
    public function __construct(array $config = [])
    {
        $this->config = array_merge([
            'application_name' => '',
            'base_path' => self::API_BASE_PATH,
            'client_id' => '',
            'client_secret' => '',
            'credentials' => null,
            'scopes' => null,
            'quota_project' => null,
            'redirect_uri' => null,
            'state' => null,
<<<<<<< HEAD

            // Simple API access key, also from the API console. Ensure you get
            // a Server key, and not a Browser key.
            // **NOTE:** The universe domain is assumed to be "googleapis.com" unless
            // explicitly set. When setting an API ley directly via this option, there
            // is no way to verify the universe domain. Be sure to set the
            // "universe_domain" option if "googleapis.com" is not intended.
=======
>>>>>>> 9304048f
            'developer_key' => '',
            'use_application_default_credentials' => false,
            'signing_key' => null,
            'signing_algorithm' => null,
            'subject' => null,
            'hd' => '',
            'prompt' => '',
            'openid.realm' => '',
            'include_granted_scopes' => null,
            'login_hint' => '',
            'request_visible_actions' => '',
            'access_type' => 'online',
            'approval_prompt' => 'auto',
            'retry' => [],
            'retry_map' => null,
            'cache' => null,
            'cache_config' => [],
            'token_callback' => null,
            'jwt' => null,
<<<<<<< HEAD

            // Setting api_format_v2 will return more detailed error messages
            // from certain APIs.
            'api_format_v2' => false,

            // Setting the universe domain will change the default rootUrl of the service.
            // The universe domain is assumed to be "googleapis.com" if not set explicitly.
            'universe_domain' => GetUniverseDomainInterface::DEFAULT_UNIVERSE_DOMAIN,
=======
            'api_format_v2' => false
>>>>>>> 9304048f
        ], $config);

        if (!is_null($this->config['credentials'])) {
            if ($this->config['credentials'] instanceof CredentialsLoader) {
                $this->credentials = $this->config['credentials'];
            } else {
                $this->setAuthConfig($this->config['credentials']);
            }
            unset($this->config['credentials']);
        }

        if (!is_null($this->config['scopes'])) {
            $this->setScopes($this->config['scopes']);
            unset($this->config['scopes']);
        }

        // Set a default token callback to update the in-memory access token
        if (is_null($this->config['token_callback'])) {
            $this->config['token_callback'] = function ($cacheKey, $newAccessToken) {
                $this->setAccessToken(
                    [
                    'access_token' => $newAccessToken,
                    'expires_in' => 3600, // Google default
                    'created' => time(),
                    ]
                );
            };
        }

        if (!is_null($this->config['cache'])) {
            $this->setCache($this->config['cache']);
            unset($this->config['cache']);
        }
    }

    /**
     * Get a string containing the version of the library.
     *
     * @return string
     */
    public function getLibraryVersion()
    {
        return self::LIBVER;
    }

    /**
     * For backwards compatibility
     * alias for fetchAccessTokenWithAuthCode
     *
     * @param string $code string code from accounts.google.com
     * @return array access token
     * @deprecated
     */
    public function authenticate($code)
    {
        return $this->fetchAccessTokenWithAuthCode($code);
    }

    /**
     * Attempt to exchange a code for an valid authentication token.
     * Helper wrapped around the OAuth 2.0 implementation.
     *
     * @param string $code code from accounts.google.com
     * @param string $codeVerifier the code verifier used for PKCE (if applicable)
     * @return array access token
     */
    public function fetchAccessTokenWithAuthCode($code, $codeVerifier = null)
    {
        if (strlen($code) == 0) {
            throw new InvalidArgumentException("Invalid code");
        }

        $auth = $this->getOAuth2Service();
        $auth->setCode($code);
        $auth->setRedirectUri($this->getRedirectUri());
        if ($codeVerifier) {
            $auth->setCodeVerifier($codeVerifier);
        }

        $httpHandler = HttpHandlerFactory::build($this->getHttpClient());
        $creds = $auth->fetchAuthToken($httpHandler);
        if ($creds && isset($creds['access_token'])) {
            $creds['created'] = time();
            $this->setAccessToken($creds);
        }

        return $creds;
    }

    /**
     * For backwards compatibility
     * alias for fetchAccessTokenWithAssertion
     *
     * @return array access token
     * @deprecated
     */
    public function refreshTokenWithAssertion()
    {
        return $this->fetchAccessTokenWithAssertion();
    }

    /**
     * Fetches a fresh access token with a given assertion token.
     * @param ClientInterface $authHttp optional.
     * @return array access token
     */
    public function fetchAccessTokenWithAssertion(ClientInterface $authHttp = null)
    {
        if (!$this->isUsingApplicationDefaultCredentials()) {
            throw new DomainException(
                'set the JSON service account credentials using'
                . ' Google\Client::setAuthConfig or set the path to your JSON file'
                . ' with the "GOOGLE_APPLICATION_CREDENTIALS" environment variable'
                . ' and call Google\Client::useApplicationDefaultCredentials to'
                . ' refresh a token with assertion.'
            );
        }

        $this->getLogger()->log(
            'info',
            'OAuth2 access token refresh with Signed JWT assertion grants.'
        );

        $credentials = $this->createApplicationDefaultCredentials();

        $httpHandler = HttpHandlerFactory::build($authHttp);
        $creds = $credentials->fetchAuthToken($httpHandler);
        if ($creds && isset($creds['access_token'])) {
            $creds['created'] = time();
            $this->setAccessToken($creds);
        }

        return $creds;
    }

    /**
     * For backwards compatibility
     * alias for fetchAccessTokenWithRefreshToken
     *
     * @param string $refreshToken
     * @return array access token
     */
    public function refreshToken($refreshToken)
    {
        return $this->fetchAccessTokenWithRefreshToken($refreshToken);
    }

    /**
     * Fetches a fresh OAuth 2.0 access token with the given refresh token.
     * @param string $refreshToken
     * @return array access token
     */
    public function fetchAccessTokenWithRefreshToken($refreshToken = null)
    {
        if (null === $refreshToken) {
            if (!isset($this->token['refresh_token'])) {
                throw new LogicException(
                    'refresh token must be passed in or set as part of setAccessToken'
                );
            }
            $refreshToken = $this->token['refresh_token'];
        }
        $this->getLogger()->info('OAuth2 access token refresh');
        $auth = $this->getOAuth2Service();
        $auth->setRefreshToken($refreshToken);

        $httpHandler = HttpHandlerFactory::build($this->getHttpClient());
        $creds = $auth->fetchAuthToken($httpHandler);
        if ($creds && isset($creds['access_token'])) {
            $creds['created'] = time();
            if (!isset($creds['refresh_token'])) {
                $creds['refresh_token'] = $refreshToken;
            }
            $this->setAccessToken($creds);
        }

        return $creds;
    }

    /**
     * Create a URL to obtain user authorization.
     * The authorization endpoint allows the user to first
     * authenticate, and then grant/deny the access request.
     * @param string|array $scope The scope is expressed as an array or list of space-delimited strings.
     * @param array $queryParams Querystring params to add to the authorization URL.
     * @return string
     */
    public function createAuthUrl($scope = null, array $queryParams = [])
    {
        if (empty($scope)) {
            $scope = $this->prepareScopes();
        }
        if (is_array($scope)) {
            $scope = implode(' ', $scope);
        }

        // only accept one of prompt or approval_prompt
        $approvalPrompt = $this->config['prompt']
            ? null
            : $this->config['approval_prompt'];

        // include_granted_scopes should be string "true", string "false", or null
        $includeGrantedScopes = $this->config['include_granted_scopes'] === null
            ? null
            : var_export($this->config['include_granted_scopes'], true);

        $params = array_filter([
            'access_type' => $this->config['access_type'],
            'approval_prompt' => $approvalPrompt,
            'hd' => $this->config['hd'],
            'include_granted_scopes' => $includeGrantedScopes,
            'login_hint' => $this->config['login_hint'],
            'openid.realm' => $this->config['openid.realm'],
            'prompt' => $this->config['prompt'],
            'redirect_uri' => $this->config['redirect_uri'],
            'response_type' => 'code',
            'scope' => $scope,
            'state' => $this->config['state'],
        ]) + $queryParams;

        // If the list of scopes contains plus.login, add request_visible_actions
        // to auth URL.
        $rva = $this->config['request_visible_actions'];
        if (strlen($rva) > 0 && false !== strpos($scope, 'plus.login')) {
            $params['request_visible_actions'] = $rva;
        }

        $auth = $this->getOAuth2Service();

        return (string) $auth->buildFullAuthorizationUri($params);
    }

    /**
     * Adds auth listeners to the HTTP client based on the credentials
     * set in the Google API Client object
     *
     * @param ClientInterface $http the http client object.
     * @return ClientInterface the http client object
     */
    public function authorize(ClientInterface $http = null)
    {
        $http = $http ?: $this->getHttpClient();
        $authHandler = $this->getAuthHandler();

        // These conditionals represent the decision tree for authentication
        //   1.  Check if a Google\Auth\CredentialsLoader instance has been supplied via the "credentials" option
        //   2.  Check for Application Default Credentials
        //   3a. Check for an Access Token
        //   3b. If access token exists but is expired, try to refresh it
        //   4.  Check for API Key
        if ($this->credentials) {
            $this->checkUniverseDomain($this->credentials);
            return $authHandler->attachCredentials(
                $http,
                $this->credentials,
                $this->config['token_callback']
            );
        }

        if ($this->isUsingApplicationDefaultCredentials()) {
            $credentials = $this->createApplicationDefaultCredentials();
            $this->checkUniverseDomain($credentials);
            return $authHandler->attachCredentialsCache(
                $http,
                $credentials,
                $this->config['token_callback']
            );
        }

        if ($token = $this->getAccessToken()) {
            $scopes = $this->prepareScopes();
            // add refresh subscriber to request a new token
            if (isset($token['refresh_token']) && $this->isAccessTokenExpired()) {
                $credentials = $this->createUserRefreshCredentials(
                    $scopes,
                    $token['refresh_token']
                );
                $this->checkUniverseDomain($credentials);
                return $authHandler->attachCredentials(
                    $http,
                    $credentials,
                    $this->config['token_callback']
                );
            }

            return $authHandler->attachToken($http, $token, (array) $scopes);
        }

        if ($key = $this->config['developer_key']) {
            return $authHandler->attachKey($http, $key);
        }

        return $http;
    }

    /**
     * Set the configuration to use application default credentials for
     * authentication
     *
     * @see https://developers.google.com/identity/protocols/application-default-credentials
     * @param boolean $useAppCreds
     */
    public function useApplicationDefaultCredentials($useAppCreds = true)
    {
        $this->config['use_application_default_credentials'] = $useAppCreds;
    }

    /**
     * To prevent useApplicationDefaultCredentials from inappropriately being
     * called in a conditional
     *
     * @see https://developers.google.com/identity/protocols/application-default-credentials
     */
    public function isUsingApplicationDefaultCredentials()
    {
        return $this->config['use_application_default_credentials'];
    }

    /**
     * Set the access token used for requests.
     *
     * Note that at the time requests are sent, tokens are cached. A token will be
     * cached for each combination of service and authentication scopes. If a
     * cache pool is not provided, creating a new instance of the client will
     * allow modification of access tokens. If a persistent cache pool is
     * provided, in order to change the access token, you must clear the cached
     * token by calling `$client->getCache()->clear()`. (Use caution in this case,
     * as calling `clear()` will remove all cache items, including any items not
     * related to Google API PHP Client.)
     *
     * **NOTE:** The universe domain is assumed to be "googleapis.com" unless
     * explicitly set. When setting an access token directly via this method, there
     * is no way to verify the universe domain. Be sure to set the "universe_domain"
     * option if "googleapis.com" is not intended.
     *
     * @param string|array $token
     * @throws InvalidArgumentException
     */
    public function setAccessToken($token)
    {
        if (is_string($token)) {
            if ($json = json_decode($token, true)) {
                $token = $json;
            } else {
                // assume $token is just the token string
                $token = [
                    'access_token' => $token,
                ];
            }
        }
        if ($token == null) {
            throw new InvalidArgumentException('invalid json token');
        }
        if (!isset($token['access_token'])) {
            throw new InvalidArgumentException("Invalid token format");
        }
        $this->token = $token;
    }

    public function getAccessToken()
    {
        return $this->token;
    }

    /**
     * @return string|null
     */
    public function getRefreshToken()
    {
        if (isset($this->token['refresh_token'])) {
            return $this->token['refresh_token'];
        }

        return null;
    }

    /**
     * Returns if the access_token is expired.
     * @return bool Returns True if the access_token is expired.
     */
    public function isAccessTokenExpired()
    {
        if (!$this->token) {
            return true;
        }

        $created = 0;
        if (isset($this->token['created'])) {
            $created = $this->token['created'];
        } elseif (isset($this->token['id_token'])) {
            // check the ID token for "iat"
            // signature verification is not required here, as we are just
            // using this for convenience to save a round trip request
            // to the Google API server
            $idToken = $this->token['id_token'];
            if (substr_count($idToken, '.') == 2) {
                $parts = explode('.', $idToken);
                $payload = json_decode(base64_decode($parts[1]), true);
                if ($payload && isset($payload['iat'])) {
                    $created = $payload['iat'];
                }
            }
        }
        if (!isset($this->token['expires_in'])) {
            // if the token does not have an "expires_in", then it's considered expired
            return true;
        }

        // If the token is set to expire in the next 30 seconds.
        return ($created + ($this->token['expires_in'] - 30)) < time();
    }

    /**
     * @deprecated See UPGRADING.md for more information
     */
    public function getAuth()
    {
        throw new BadMethodCallException(
            'This function no longer exists. See UPGRADING.md for more information'
        );
    }

    /**
     * @deprecated See UPGRADING.md for more information
     */
    public function setAuth($auth)
    {
        throw new BadMethodCallException(
            'This function no longer exists. See UPGRADING.md for more information'
        );
    }

    /**
     * Set the OAuth 2.0 Client ID.
     * @param string $clientId
     */
    public function setClientId($clientId)
    {
        $this->config['client_id'] = $clientId;
    }

    public function getClientId()
    {
        return $this->config['client_id'];
    }

    /**
     * Set the OAuth 2.0 Client Secret.
     * @param string $clientSecret
     */
    public function setClientSecret($clientSecret)
    {
        $this->config['client_secret'] = $clientSecret;
    }

    public function getClientSecret()
    {
        return $this->config['client_secret'];
    }

    /**
     * Set the OAuth 2.0 Redirect URI.
     * @param string $redirectUri
     */
    public function setRedirectUri($redirectUri)
    {
        $this->config['redirect_uri'] = $redirectUri;
    }

    public function getRedirectUri()
    {
        return $this->config['redirect_uri'];
    }

    /**
     * Set OAuth 2.0 "state" parameter to achieve per-request customization.
     * @see http://tools.ietf.org/html/draft-ietf-oauth-v2-22#section-3.1.2.2
     * @param string $state
     */
    public function setState($state)
    {
        $this->config['state'] = $state;
    }

    /**
     * @param string $accessType Possible values for access_type include:
     *  {@code "offline"} to request offline access from the user.
     *  {@code "online"} to request online access from the user.
     */
    public function setAccessType($accessType)
    {
        $this->config['access_type'] = $accessType;
    }

    /**
     * @param string $approvalPrompt Possible values for approval_prompt include:
     *  {@code "force"} to force the approval UI to appear.
     *  {@code "auto"} to request auto-approval when possible. (This is the default value)
     */
    public function setApprovalPrompt($approvalPrompt)
    {
        $this->config['approval_prompt'] = $approvalPrompt;
    }

    /**
     * Set the login hint, email address or sub id.
     * @param string $loginHint
     */
    public function setLoginHint($loginHint)
    {
        $this->config['login_hint'] = $loginHint;
    }

    /**
     * Set the application name, this is included in the User-Agent HTTP header.
     * @param string $applicationName
     */
    public function setApplicationName($applicationName)
    {
        $this->config['application_name'] = $applicationName;
    }

    /**
     * If 'plus.login' is included in the list of requested scopes, you can use
     * this method to define types of app activities that your app will write.
     * You can find a list of available types here:
     * @link https://developers.google.com/+/api/moment-types
     *
     * @param array $requestVisibleActions Array of app activity types
     */
    public function setRequestVisibleActions($requestVisibleActions)
    {
        if (is_array($requestVisibleActions)) {
            $requestVisibleActions = implode(" ", $requestVisibleActions);
        }
        $this->config['request_visible_actions'] = $requestVisibleActions;
    }

    /**
     * Set the developer key to use, these are obtained through the API Console.
     * @see http://code.google.com/apis/console-help/#generatingdevkeys
     * @param string $developerKey
     */
    public function setDeveloperKey($developerKey)
    {
        $this->config['developer_key'] = $developerKey;
    }

    /**
     * Set the hd (hosted domain) parameter streamlines the login process for
     * Google Apps hosted accounts. By including the domain of the user, you
     * restrict sign-in to accounts at that domain.
     * @param string $hd the domain to use.
     */
    public function setHostedDomain($hd)
    {
        $this->config['hd'] = $hd;
    }

    /**
     * Set the prompt hint. Valid values are none, consent and select_account.
     * If no value is specified and the user has not previously authorized
     * access, then the user is shown a consent screen.
     * @param string $prompt
     *  {@code "none"} Do not display any authentication or consent screens. Must not be specified with other values.
     *  {@code "consent"} Prompt the user for consent.
     *  {@code "select_account"} Prompt the user to select an account.
     */
    public function setPrompt($prompt)
    {
        $this->config['prompt'] = $prompt;
    }

    /**
     * openid.realm is a parameter from the OpenID 2.0 protocol, not from OAuth
     * 2.0. It is used in OpenID 2.0 requests to signify the URL-space for which
     * an authentication request is valid.
     * @param string $realm the URL-space to use.
     */
    public function setOpenidRealm($realm)
    {
        $this->config['openid.realm'] = $realm;
    }

    /**
     * If this is provided with the value true, and the authorization request is
     * granted, the authorization will include any previous authorizations
     * granted to this user/application combination for other scopes.
     * @param bool $include the URL-space to use.
     */
    public function setIncludeGrantedScopes($include)
    {
        $this->config['include_granted_scopes'] = $include;
    }

    /**
     * sets function to be called when an access token is fetched
     * @param callable $tokenCallback - function ($cacheKey, $accessToken)
     */
    public function setTokenCallback(callable $tokenCallback)
    {
        $this->config['token_callback'] = $tokenCallback;
    }

    /**
     * Revoke an OAuth2 access token or refresh token. This method will revoke the current access
     * token, if a token isn't provided.
     *
     * @param string|array|null $token The token (access token or a refresh token) that should be revoked.
     * @return boolean Returns True if the revocation was successful, otherwise False.
     */
    public function revokeToken($token = null)
    {
        $tokenRevoker = new Revoke($this->getHttpClient());

        return $tokenRevoker->revokeToken($token ?: $this->getAccessToken());
    }

    /**
     * Verify an id_token. This method will verify the current id_token, if one
     * isn't provided.
     *
     * @throws LogicException If no token was provided and no token was set using `setAccessToken`.
     * @throws UnexpectedValueException If the token is not a valid JWT.
     * @param string|null $idToken The token (id_token) that should be verified.
     * @return array|false Returns the token payload as an array if the verification was
     * successful, false otherwise.
     */
    public function verifyIdToken($idToken = null)
    {
        $tokenVerifier = new Verify(
            $this->getHttpClient(),
            $this->getCache(),
            $this->config['jwt']
        );

        if (null === $idToken) {
            $token = $this->getAccessToken();
            if (!isset($token['id_token'])) {
                throw new LogicException(
                    'id_token must be passed in or set as part of setAccessToken'
                );
            }
            $idToken = $token['id_token'];
        }

        return $tokenVerifier->verifyIdToken(
            $idToken,
            $this->getClientId()
        );
    }

    /**
     * Set the scopes to be requested. Must be called before createAuthUrl().
     * Will remove any previously configured scopes.
     * @param string|array $scope_or_scopes, ie:
     *    array(
     *        'https://www.googleapis.com/auth/plus.login',
     *        'https://www.googleapis.com/auth/moderator'
     *    );
     */
    public function setScopes($scope_or_scopes)
    {
        $this->requestedScopes = [];
        $this->addScope($scope_or_scopes);
    }

    /**
     * This functions adds a scope to be requested as part of the OAuth2.0 flow.
     * Will append any scopes not previously requested to the scope parameter.
     * A single string will be treated as a scope to request. An array of strings
     * will each be appended.
     * @param string|string[] $scope_or_scopes e.g. "profile"
     */
    public function addScope($scope_or_scopes)
    {
        if (is_string($scope_or_scopes) && !in_array($scope_or_scopes, $this->requestedScopes)) {
            $this->requestedScopes[] = $scope_or_scopes;
        } elseif (is_array($scope_or_scopes)) {
            foreach ($scope_or_scopes as $scope) {
                $this->addScope($scope);
            }
        }
    }

    /**
     * Returns the list of scopes requested by the client
     * @return array the list of scopes
     *
     */
    public function getScopes()
    {
        return $this->requestedScopes;
    }

    /**
     * @return string|null
     * @visible For Testing
     */
    public function prepareScopes()
    {
        if (empty($this->requestedScopes)) {
            return null;
        }

        return implode(' ', $this->requestedScopes);
    }

    /**
     * Helper method to execute deferred HTTP requests.
     *
     * @template T
     * @param RequestInterface $request
     * @param class-string<T>|false|null $expectedClass
     * @throws \Google\Exception
     * @return mixed|T|ResponseInterface
     */
    public function execute(RequestInterface $request, $expectedClass = null)
    {
        $request = $request
            ->withHeader(
                'User-Agent',
                sprintf(
                    '%s %s%s',
                    $this->config['application_name'],
                    self::USER_AGENT_SUFFIX,
                    $this->getLibraryVersion()
                )
            )
            ->withHeader(
                'x-goog-api-client',
                sprintf(
                    'gl-php/%s gdcl/%s',
                    phpversion(),
                    $this->getLibraryVersion()
                )
            );

        if ($this->config['api_format_v2']) {
            $request = $request->withHeader(
                'X-GOOG-API-FORMAT-VERSION',
                '2'
            );
        }

        // call the authorize method
        // this is where most of the grunt work is done
        $http = $this->authorize();

        return REST::execute(
            $http,
            $request,
            $expectedClass,
            $this->config['retry'],
            $this->config['retry_map']
        );
    }

    /**
     * Declare whether batch calls should be used. This may increase throughput
     * by making multiple requests in one connection.
     *
     * @param boolean $useBatch True if the batch support should
     * be enabled. Defaults to False.
     */
    public function setUseBatch($useBatch)
    {
        // This is actually an alias for setDefer.
        $this->setDefer($useBatch);
    }

    /**
     * Are we running in Google AppEngine?
     * return bool
     */
    public function isAppEngine()
    {
        return (isset($_SERVER['SERVER_SOFTWARE']) &&
            strpos($_SERVER['SERVER_SOFTWARE'], 'Google App Engine') !== false);
    }

    public function setConfig($name, $value)
    {
        $this->config[$name] = $value;
    }

    public function getConfig($name, $default = null)
    {
        return isset($this->config[$name]) ? $this->config[$name] : $default;
    }

    /**
     * For backwards compatibility
     * alias for setAuthConfig
     *
     * @param string $file the configuration file
     * @throws \Google\Exception
     * @deprecated
     */
    public function setAuthConfigFile($file)
    {
        $this->setAuthConfig($file);
    }

    /**
     * Set the auth config from new or deprecated JSON config.
     * This structure should match the file downloaded from
     * the "Download JSON" button on in the Google Developer
     * Console.
     * @param string|array $config the configuration json
     * @throws \Google\Exception
     */
    public function setAuthConfig($config)
    {
        if (is_string($config)) {
            if (!file_exists($config)) {
                throw new InvalidArgumentException(sprintf('file "%s" does not exist', $config));
            }

            $json = file_get_contents($config);

            if (!$config = json_decode($json, true)) {
                throw new LogicException('invalid json for auth config');
            }
        }

        $key = isset($config['installed']) ? 'installed' : 'web';
        if (isset($config['type']) && $config['type'] == 'service_account') {
            // application default credentials
            $this->useApplicationDefaultCredentials();

            // set the information from the config
            $this->setClientId($config['client_id']);
            $this->config['client_email'] = $config['client_email'];
            $this->config['signing_key'] = $config['private_key'];
            $this->config['signing_algorithm'] = 'HS256';
        } elseif (isset($config[$key])) {
            // old-style
            $this->setClientId($config[$key]['client_id']);
            $this->setClientSecret($config[$key]['client_secret']);
            if (isset($config[$key]['redirect_uris'])) {
                $this->setRedirectUri($config[$key]['redirect_uris'][0]);
            }
        } else {
            // new-style
            $this->setClientId($config['client_id']);
            $this->setClientSecret($config['client_secret']);
            if (isset($config['redirect_uris'])) {
                $this->setRedirectUri($config['redirect_uris'][0]);
            }
        }
    }

    /**
     * Use when the service account has been delegated domain wide access.
     *
     * @param string $subject an email address account to impersonate
     */
    public function setSubject($subject)
    {
        $this->config['subject'] = $subject;
    }

    /**
     * Declare whether making API calls should make the call immediately, or
     * return a request which can be called with ->execute();
     *
     * @param boolean $defer True if calls should not be executed right away.
     */
    public function setDefer($defer)
    {
        $this->deferExecution = $defer;
    }

    /**
     * Whether or not to return raw requests
     * @return boolean
     */
    public function shouldDefer()
    {
        return $this->deferExecution;
    }

    /**
     * @return OAuth2 implementation
     */
    public function getOAuth2Service()
    {
        if (!isset($this->auth)) {
            $this->auth = $this->createOAuth2Service();
        }

        return $this->auth;
    }

    /**
     * create a default google auth object
     */
    protected function createOAuth2Service()
    {
        $auth = new OAuth2([
            'clientId'          => $this->getClientId(),
            'clientSecret'      => $this->getClientSecret(),
            'authorizationUri'   => self::OAUTH2_AUTH_URL,
            'tokenCredentialUri' => self::OAUTH2_TOKEN_URI,
            'redirectUri'       => $this->getRedirectUri(),
            'issuer'            => $this->config['client_id'],
            'signingKey'        => $this->config['signing_key'],
            'signingAlgorithm'  => $this->config['signing_algorithm'],
        ]);

        return $auth;
    }

    /**
     * Set the Cache object
     * @param CacheItemPoolInterface $cache
     */
    public function setCache(CacheItemPoolInterface $cache)
    {
        $this->cache = $cache;
    }

    /**
     * @return CacheItemPoolInterface
     */
    public function getCache()
    {
        if (!$this->cache) {
            $this->cache = $this->createDefaultCache();
        }

        return $this->cache;
    }

    /**
     * @param array $cacheConfig
     */
    public function setCacheConfig(array $cacheConfig)
    {
        $this->config['cache_config'] = $cacheConfig;
    }

    /**
     * Set the Logger object
     * @param LoggerInterface $logger
     */
    public function setLogger(LoggerInterface $logger)
    {
        $this->logger = $logger;
    }

    /**
     * @return LoggerInterface
     */
    public function getLogger()
    {
        if (!isset($this->logger)) {
            $this->logger = $this->createDefaultLogger();
        }

        return $this->logger;
    }

    protected function createDefaultLogger()
    {
        $logger = new Logger('google-api-php-client');
        if ($this->isAppEngine()) {
            $handler = new MonologSyslogHandler('app', LOG_USER, Logger::NOTICE);
        } else {
            $handler = new MonologStreamHandler('php://stderr', Logger::NOTICE);
        }
        $logger->pushHandler($handler);

        return $logger;
    }

    protected function createDefaultCache()
    {
        return new MemoryCacheItemPool();
    }

    /**
     * Set the Http Client object
     * @param ClientInterface $http
     */
    public function setHttpClient(ClientInterface $http)
    {
        $this->http = $http;
    }

    /**
     * @return ClientInterface
     */
    public function getHttpClient()
    {
        if (null === $this->http) {
            $this->http = $this->createDefaultHttpClient();
        }

        return $this->http;
    }

    /**
     * Set the API format version.
     *
     * `true` will use V2, which may return more useful error messages.
     *
     * @param bool $value
     */
    public function setApiFormatV2($value)
    {
        $this->config['api_format_v2'] = (bool) $value;
    }

    protected function createDefaultHttpClient()
    {
        $guzzleVersion = null;
        if (defined('\GuzzleHttp\ClientInterface::MAJOR_VERSION')) {
            $guzzleVersion = ClientInterface::MAJOR_VERSION;
        } elseif (defined('\GuzzleHttp\ClientInterface::VERSION')) {
            $guzzleVersion = (int)substr(ClientInterface::VERSION, 0, 1);
        }

        if (5 === $guzzleVersion) {
            $options = [
                'base_url' => $this->config['base_path'],
                'defaults' => ['exceptions' => false],
            ];
            if ($this->isAppEngine()) {
                if (class_exists(StreamHandler::class)) {
                    // set StreamHandler on AppEngine by default
                    $options['handler'] = new StreamHandler();
                    $options['defaults']['verify'] = '/etc/ca-certificates.crt';
                }
            }
        } elseif (6 === $guzzleVersion || 7 === $guzzleVersion) {
            // guzzle 6 or 7
            $options = [
                'base_uri' => $this->config['base_path'],
                'http_errors' => false,
            ];
        } else {
            throw new LogicException('Could not find supported version of Guzzle.');
        }

        return new GuzzleClient($options);
    }

    /**
     * @return FetchAuthTokenCache
     */
    private function createApplicationDefaultCredentials()
    {
        $scopes = $this->prepareScopes();
        $sub = $this->config['subject'];
        $signingKey = $this->config['signing_key'];

        // create credentials using values supplied in setAuthConfig
        if ($signingKey) {
            $serviceAccountCredentials = [
                'client_id' => $this->config['client_id'],
                'client_email' => $this->config['client_email'],
                'private_key' => $signingKey,
                'type' => 'service_account',
                'quota_project_id' => $this->config['quota_project'],
            ];
            $credentials = CredentialsLoader::makeCredentials(
                $scopes,
                $serviceAccountCredentials
            );
        } else {
            // When $sub is provided, we cannot pass cache classes to ::getCredentials
            // because FetchAuthTokenCache::setSub does not exist.
            // The result is when $sub is provided, calls to ::onGce are not cached.
            $credentials = ApplicationDefaultCredentials::getCredentials(
                $scopes,
                null,
                $sub ? null : $this->config['cache_config'],
                $sub ? null : $this->getCache(),
                $this->config['quota_project']
            );
        }

        // for service account domain-wide authority (impersonating a user)
        // @see https://developers.google.com/identity/protocols/OAuth2ServiceAccount
        if ($sub) {
            if (!$credentials instanceof ServiceAccountCredentials) {
                throw new DomainException('domain-wide authority requires service account credentials');
            }

            $credentials->setSub($sub);
        }

        // If we are not using FetchAuthTokenCache yet, create it now
        if (!$credentials instanceof FetchAuthTokenCache) {
            $credentials = new FetchAuthTokenCache(
                $credentials,
                $this->config['cache_config'],
                $this->getCache()
            );
        }
        return $credentials;
    }

    protected function getAuthHandler()
    {
        // Be very careful using the cache, as the underlying auth library's cache
        // implementation is naive, and the cache keys do not account for user
        // sessions.
        //
        // @see https://github.com/google/google-api-php-client/issues/821
        return AuthHandlerFactory::build(
            $this->getCache(),
            $this->config['cache_config']
        );
    }

    private function createUserRefreshCredentials($scope, $refreshToken)
    {
        $creds = array_filter([
            'client_id' => $this->getClientId(),
            'client_secret' => $this->getClientSecret(),
            'refresh_token' => $refreshToken,
        ]);

        return new UserRefreshCredentials($scope, $creds);
    }

    private function checkUniverseDomain($credentials)
    {
        $credentialsUniverse = $credentials instanceof GetUniverseDomainInterface
            ? $credentials->getUniverseDomain()
            : GetUniverseDomainInterface::DEFAULT_UNIVERSE_DOMAIN;
        if ($credentialsUniverse !== $this->getUniverseDomain()) {
            throw new DomainException(sprintf(
                'The configured universe domain (%s) does not match the credential universe domain (%s)',
                $this->getUniverseDomain(),
                $credentialsUniverse
            ));
        }
    }

    public function getUniverseDomain()
    {
        return $this->config['universe_domain'];
    }
}<|MERGE_RESOLUTION|>--- conflicted
+++ resolved
@@ -132,6 +132,10 @@
      *     @type string $developer_key
      *           Simple API access key, also from the API console. Ensure you get
      *           a Server key, and not a Browser key.
+     *           **NOTE:** The universe domain is assumed to be "googleapis.com" unless
+     *           explicitly set. When setting an API ley directly via this option, there
+     *           is no way to verify the universe domain. Be sure to set the
+     *           "universe_domain" option if "googleapis.com" is not intended.
      *     @type bool $use_application_default_credentials
      *           For use with Google Cloud Platform
      *           fetch the ApplicationDefaultCredentials, if applicable
@@ -165,6 +169,9 @@
      *     @type bool $api_format_v2
      *           Setting api_format_v2 will return more detailed error messages
      *           from certain APIs.
+     *     @type string $universe_domain
+     *           Setting the universe domain will change the default rootUrl of the service.
+     *           The universe domain is assumed to be "googleapis.com" if not set explicitly.
      *  }
      */
     public function __construct(array $config = [])
@@ -179,16 +186,6 @@
             'quota_project' => null,
             'redirect_uri' => null,
             'state' => null,
-<<<<<<< HEAD
-
-            // Simple API access key, also from the API console. Ensure you get
-            // a Server key, and not a Browser key.
-            // **NOTE:** The universe domain is assumed to be "googleapis.com" unless
-            // explicitly set. When setting an API ley directly via this option, there
-            // is no way to verify the universe domain. Be sure to set the
-            // "universe_domain" option if "googleapis.com" is not intended.
-=======
->>>>>>> 9304048f
             'developer_key' => '',
             'use_application_default_credentials' => false,
             'signing_key' => null,
@@ -208,18 +205,7 @@
             'cache_config' => [],
             'token_callback' => null,
             'jwt' => null,
-<<<<<<< HEAD
-
-            // Setting api_format_v2 will return more detailed error messages
-            // from certain APIs.
-            'api_format_v2' => false,
-
-            // Setting the universe domain will change the default rootUrl of the service.
-            // The universe domain is assumed to be "googleapis.com" if not set explicitly.
             'universe_domain' => GetUniverseDomainInterface::DEFAULT_UNIVERSE_DOMAIN,
-=======
-            'api_format_v2' => false
->>>>>>> 9304048f
         ], $config);
 
         if (!is_null($this->config['credentials'])) {
