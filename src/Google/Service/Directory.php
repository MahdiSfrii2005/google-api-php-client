--- conflicted
+++ resolved
@@ -2049,15 +2049,9 @@
    * @opt_param string sortOrder
    * Whether to return results in ascending or descending order.
    * @opt_param string query
-<<<<<<< HEAD
-   * Query string search. Should be of the form "" where field can be any of supported fields,
-    * operators can be one of '=' for exact match or ':' for prefix match. For prefix match, the value
-    * should always be followed by a *.
-=======
    * Query string for prefix matching searches. Should be of the form "key:value*" where key can be
     * "email", "givenName" or "familyName". The asterisk is required, for example: "givenName:Ann*" is
     * a valid query.
->>>>>>> 6340a239
    * @opt_param string event
    * Event on which subscription is intended (if subscribing)
    * @return Google_Service_Directory_Users
@@ -2149,15 +2143,9 @@
    * @opt_param string sortOrder
    * Whether to return results in ascending or descending order.
    * @opt_param string query
-<<<<<<< HEAD
-   * Query string search. Should be of the form "" where field can be any of supported fields,
-    * operators can be one of '=' for exact match or ':' for prefix match. For prefix match, the value
-    * should always be followed by a *.
-=======
    * Query string for prefix matching searches. Should be of the form "key:value*" where key can be
     * "email", "givenName" or "familyName". The asterisk is required, for example: "givenName:Ann*" is
     * a valid query.
->>>>>>> 6340a239
    * @opt_param string event
    * Event on which subscription is intended (if subscribing)
    * @return Google_Service_Directory_Channel
