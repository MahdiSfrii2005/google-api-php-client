--- conflicted
+++ resolved
@@ -126,14 +126,6 @@
   {
     $request = new Google_Http_Request("/a/b");
     $request->setResponseHttpCode(500);
-<<<<<<< HEAD
-    $request->setResponseBody('{
-     "error": {
-      "code": 500,
-      "message": null
-     }
-    }');
-=======
     $request->setResponseBody(
         '{
          "error": {
@@ -142,7 +134,6 @@
          }
         }'
     );
->>>>>>> 6340a239
     Google_Http_Rest::decodeHttpResponse($request);
   }
   
@@ -153,26 +144,6 @@
   {
     $request = new Google_Http_Request("/a/b");
     $request->setResponseHttpCode(401);
-<<<<<<< HEAD
-    $request->setResponseBody('{
-    error: {
-      errors: [
-        {
-          "domain": "global",
-          "reason": "authError",
-          "message": "Invalid Credentials",
-          "locationType": "header",
-          "location": "Authorization",
-        }
-      ],
-      "code": 401,
-      "message": "Invalid Credentials"
-    }');
-    Google_Http_Rest::decodeHttpResponse($request);
-  }
-}
- 
-=======
     $request->setResponseBody(
         '{
           error: {
@@ -191,5 +162,4 @@
     );
     Google_Http_Rest::decodeHttpResponse($request);
   }
-}
->>>>>>> 6340a239
+}