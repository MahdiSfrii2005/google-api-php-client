<?php
/**
 * Licensed to the Apache Software Foundation (ASF) under one
 * or more contributor license agreements.  See the NOTICE file
 * distributed with this work for additional information
 * regarding copyright ownership.  The ASF licenses this file
 * to you under the Apache License, Version 2.0 (the
 * "License"); you may not use this file except in compliance
 * with the License.  You may obtain a copy of the License at
 *
 *     http://www.apache.org/licenses/LICENSE-2.0
 *
 * Unless required by applicable law or agreed to in writing,
 * software distributed under the License is distributed on an
 * "AS IS" BASIS, WITHOUT WARRANTIES OR CONDITIONS OF ANY
 * KIND, either express or implied.  See the License for the
 * specific language governing permissions and limitations
 * under the License.
 */

require_once 'BaseTest.php';
require_once 'Google/Service/Plus.php';
require_once 'Google/Http/Request.php';

class RequestTest extends BaseTest {
  public function testRequestParameters() 
  {
    $url = 'http://localhost:8080/foo/bar?foo=a&foo=b&wowee=oh+my';
    $url2 = 'http://localhost:8080/foo/bar?foo=a&foo=b&wowee=oh+my&hi=there';
    $request = new Google_Http_Request($url);
    $request->setExpectedClass("Google_Client");
    $this->assertEquals(2, count($request->getQueryParams()));
    $request->setQueryParam("hi", "there");
    $this->assertEquals($url2, $request->getUrl());
    $this->assertEquals("Google_Client", $request->getExpectedClass());
    
    $urlPath = "/foo/bar";
    $request = new Google_Http_Request($urlPath);
    $this->assertEquals($urlPath, $request->getUrl());
    $request->setBaseComponent("http://example.com");
    $this->assertEquals("http://example.com" . $urlPath, $request->getUrl());
    
    $url3a = 'http://localhost:8080/foo/bar';
    $url3b = 'foo=a&foo=b&wowee=oh+my';
    $url3c = 'foo=a&foo=b&wowee=oh+my&hi=there';
    $request = new Google_Http_Request($url3a."?".$url3b, "POST");
    $request->setQueryParam("hi", "there");
    $request->maybeMoveParametersToBody();
    $this->assertEquals($url3a, $request->getUrl());
    $this->assertEquals($url3c, $request->getPostBody());
    
    $url4 = 'http://localhost:8080/upload/foo/bar?foo=a&foo=b&wowee=oh+my&hi=there';
    $request = new Google_Http_Request($url);
    $this->assertEquals(2, count($request->getQueryParams()));
    $request->setQueryParam("hi", "there");
    $base = $request->getBaseComponent();
    $request->setBaseComponent($base . '/upload');
    $this->assertEquals($url4, $request->getUrl());
  }
  
<<<<<<< HEAD
  public function testGzipSupport() 
  {
    $url = 'http://localhost:8080/foo/bar?foo=a&foo=b&wowee=oh+my';
    $request = new Google_Http_Request($url);  
=======
  public function testGzipSupport()
  {
    $url = 'http://localhost:8080/foo/bar?foo=a&foo=b&wowee=oh+my';
    $request = new Google_Http_Request($url);
>>>>>>> 6340a239
    $request->enableGzip();
    $this->assertStringEndsWith(Google_Http_Request::GZIP_UA, $request->getUserAgent());
    $this->assertArrayHasKey('accept-encoding', $request->getRequestHeaders());
    $this->assertTrue($request->canGzip());
    $request->disableGzip();
    $this->assertStringEndsNotWith(Google_Http_Request::GZIP_UA, $request->getUserAgent());
    $this->assertArrayNotHasKey('accept-encoding', $request->getRequestHeaders());
    $this->assertFalse($request->canGzip());
  }
}<|MERGE_RESOLUTION|>--- conflicted
+++ resolved
@@ -58,17 +58,10 @@
     $this->assertEquals($url4, $request->getUrl());
   }
   
-<<<<<<< HEAD
-  public function testGzipSupport() 
-  {
-    $url = 'http://localhost:8080/foo/bar?foo=a&foo=b&wowee=oh+my';
-    $request = new Google_Http_Request($url);  
-=======
   public function testGzipSupport()
   {
     $url = 'http://localhost:8080/foo/bar?foo=a&foo=b&wowee=oh+my';
     $request = new Google_Http_Request($url);
->>>>>>> 6340a239
     $request->enableGzip();
     $this->assertStringEndsWith(Google_Http_Request::GZIP_UA, $request->getUserAgent());
     $this->assertArrayHasKey('accept-encoding', $request->getRequestHeaders());
